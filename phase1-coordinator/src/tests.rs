--- conflicted
+++ resolved
@@ -35,13 +35,13 @@
     (verifier, verifier_signing_key)
 }
 
-<<<<<<< HEAD
 fn make_tasks(items: &[(u64, u64)]) -> LinkedList<Task> {
     let iterator = items
         .iter()
         .map(|&(chunk_id, contribution_id)| Task::new(chunk_id, contribution_id));
     LinkedList::from_iter(iterator)
-=======
+}
+
 struct ContributorTestDetails {
     participant: Participant,
     signing_key: SigningKey,
@@ -61,7 +61,6 @@
         signing_key,
         seed,
     }
->>>>>>> e678fb11
 }
 
 fn execute_round_test(proving_system: ProvingSystem, curve: CurveKind) -> anyhow::Result<()> {
