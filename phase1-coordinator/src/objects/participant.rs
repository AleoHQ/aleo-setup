--- conflicted
+++ resolved
@@ -11,13 +11,8 @@
 pub type ContributorId = String;
 pub type VerifierId = String;
 
-<<<<<<< HEAD
-/// A participant/actor in the setup ceremony that receives tasks from
-/// the contributor and performs them.
-=======
 /// A participant in the setup ceremony. The participant can either be
 /// a [Participant::Contributor] or a [Participant::Verifier].
->>>>>>> 845bac14
 #[derive(Clone, Eq, PartialEq, Hash, SerdeDiff)]
 pub enum Participant {
     /// A contributor is a ceremony participant that makes active
